--- conflicted
+++ resolved
@@ -6,11 +6,6 @@
 """
 from __future__ import annotations
 
-<<<<<<< HEAD
-=======
-from __future__ import annotations
-
->>>>>>> 0ccad798
 from typing import Literal
 from typing import Optional
 from typing import TypedDict
@@ -128,16 +123,12 @@
         )
 
     print(
-        f"Shape of cleaned data: {data_cleaned.shape} - "
-        f"Remaining NAs: {data_cl_mv_tot}\n"
+        f"Shape of cleaned data: {data_cleaned.shape} -  - "
+        f"Remaining NAs: {data_cl_mv_tot}\n\n"
     )
     print(f"Dropped rows: {data.shape[0]-data_cleaned.shape[0]}")
     print(
-<<<<<<< HEAD
         f"     of which {len(dupl_rows)} duplicates. (Rows (first 150 shown): {dupl_rows[:150]})\n"  # noqa
-=======
-        f"     of which {len(dupl_rows)} duplicates. (Rows (first 150 shown): {dupl_rows[:150]})\n"
->>>>>>> 0ccad798
     )
     print(f"Dropped columns: {data.shape[1]-data_cleaned.shape[1]}")
     print(
@@ -241,14 +232,14 @@
     }
 
 
-def _validate_input_bool(value: bool, desc):
+def _validate_input_bool(value: bool: bool, desc):
     if not isinstance(value, bool):
         raise TypeError(
             f"Input value for '{desc}' is {type(value)} but should be a boolean."
         )
 
 
-def _validate_input_int(value: int, desc):
+def _validate_input_int(value: int: int, desc):
     if not isinstance(value, int):
         raise TypeError(
             f"Input value for '{desc}' is {type(value)} but should be an integer."
