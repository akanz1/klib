--- conflicted
+++ resolved
@@ -2,10 +2,6 @@
 
 import numpy as np
 import pandas as pd
-<<<<<<< HEAD
-=======
-
->>>>>>> 0ccad798
 from klib.clean import clean_column_names
 from klib.clean import convert_datatypes
 from klib.clean import data_cleaning
@@ -148,7 +144,7 @@
                 [pd.NA, "c", 3, 4, pd.NA],
                 [pd.NA, "d", 7, pd.NA, pd.NA],
             ],
-            columns=["c1", "c2", "c3", "c 4", "c5"],
+            columns=["c1", "c2", "c3", "c  4", "c5"],
         )
 
     def test_data_cleaning(self):
@@ -168,10 +164,27 @@
             ["c2", "c3", "c 4", "c5"],
         )
 
+        self.assertEqual(
+            data_cleaning(
+                self.df_data_cleaning,
+                show="changes",
+                clean_col_names=False,
+                drop_duplicates=False,
+            ).columns.tolist(),
+            ["c2", "c3", "c 4", "c5"],
+        )
+
         expected_results = ["string", "int8", "O", "O"]
         for i, _ in enumerate(expected_results):
             self.assertEqual(
                 data_cleaning(self.df_data_cleaning, convert_dtypes=True).dtypes[i],
+                expected_results[i],
+            )
+
+        expected_results = ["O", "O", "O", "O"]
+        for i, _ in enumerate(expected_results):
+            self.assertEqual(
+                data_cleaning(self.df_data_cleaning, convert_dtypes=False).dtypes[i],
                 expected_results[i],
             )
 
