--- conflicted
+++ resolved
@@ -10,11 +10,7 @@
 include = [{ path = "tests", format = "sdist" }]
 
 [tool.poetry.dependencies]
-<<<<<<< HEAD
 Jinja2 = "^3.0.3"
-=======
-python = ">=3.8.0,<3.12"
->>>>>>> 0ccad798
 matplotlib = "^3.0.3"
 numpy = "^1.16.3"
 pandas = "^1.2.0"
@@ -23,7 +19,6 @@
 seaborn = "^0.11.1"
 
 [tool.poetry.dev-dependencies]
-<<<<<<< HEAD
 black = "^22.6.0"
 data-science-types = "^0.2.23"
 flake8 = "^5.0.4"
@@ -31,22 +26,11 @@
 mkdocs = "^1.2.3"
 mypy = "^0.971"
 pre-commit = "^2.20.0"
-=======
-black = "^22.3.0"
-pylint = "^2.12.2"
->>>>>>> 0ccad798
 pydocstyle = "^6.1.1"
 pylint = "^2.12.2"
 pytest = "^6.2.5"
 pytest-cov = "^3.0.0"
-<<<<<<< HEAD
 reorder-python-imports = "^3.8.2"
-=======
-ipykernel = "^6.6.0"
-mkdocs = "^1.2.3"
-mypy = "^0.971"
-data-science-types = "^0.2.23"
->>>>>>> 0ccad798
 
 [build-system]
 requires = ["poetry-core>=1.0.0"]
@@ -61,6 +45,7 @@
 [tool.isort]
 profile = "black"
 skip_gitignore = true
+force_single_line = true
 force_single_line = true
 
 [tool.pylint.reports]
